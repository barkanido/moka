# Moka &mdash; Change Log

<<<<<<< HEAD
## Version 0.4.0

### Added

- Add `invalidate_entries_if` method to `sync`, `future` and `unsync` caches.
  ([#12][gh-pull-0012]) &mdash; **IN-PROGRESS**

=======
## Version 0.3.1

### Changed

- Stop skeptic from having to be compiled by all downstream users. ([#16][gh-pull-0016])
>>>>>>> 31751377

## Version 0.3.0

### Added

- Add an unsync cache (`moka::unsync::Cache`) and its builder for single-thread
  applications. ([#9][gh-pull-0009])
- Add `invalidate_all` method to `sync`, `future` and `unsync` caches.
  ([#11][gh-pull-0011])

### Fixed

- Fix problems including segfault caused by race conditions between the sync/eviction
  thread and client writes. (Addressed as a part of [#11][gh-pull-0011]).


## Version 0.2.0

### Added

- Add an asynchronous, futures aware cache (`moka::future::Cache`) and its builder.
  ([#7][gh-pull-0007])


## Version 0.1.0

### Added

- Add thread-safe, highly concurrent in-memory cache implementations
  (`moka::sync::{Cache, SegmentedCache}`) with the following features:
    - Bounded by the maximum number of elements.
    - Maintains good hit rate by using entry replacement algorithms inspired by
      [Caffeine][caffeine-git]:
        - Admission to a cache is controlled by the Least Frequently Used (LFU) policy.
        - Eviction from a cache is controlled by the Least Recently Used (LRU) policy.
    - Expiration policies:
        - Time to live
        - Time to idle


<!-- Links -->

[caffeine-git]: https://github.com/ben-manes/caffeine

<<<<<<< HEAD
[gh-pull-0012]: https://github.com/moka-rs/moka/pull/12/
=======
[gh-pull-0016]: https://github.com/moka-rs/moka/pull/16/
>>>>>>> 31751377
[gh-pull-0011]: https://github.com/moka-rs/moka/pull/11/
[gh-pull-0009]: https://github.com/moka-rs/moka/pull/9/
[gh-pull-0007]: https://github.com/moka-rs/moka/pull/7/<|MERGE_RESOLUTION|>--- conflicted
+++ resolved
@@ -1,6 +1,5 @@
 # Moka &mdash; Change Log
 
-<<<<<<< HEAD
 ## Version 0.4.0
 
 ### Added
@@ -8,13 +7,13 @@
 - Add `invalidate_entries_if` method to `sync`, `future` and `unsync` caches.
   ([#12][gh-pull-0012]) &mdash; **IN-PROGRESS**
 
-=======
+
 ## Version 0.3.1
 
 ### Changed
 
 - Stop skeptic from having to be compiled by all downstream users. ([#16][gh-pull-0016])
->>>>>>> 31751377
+
 
 ## Version 0.3.0
 
@@ -59,11 +58,8 @@
 
 [caffeine-git]: https://github.com/ben-manes/caffeine
 
-<<<<<<< HEAD
+[gh-pull-0016]: https://github.com/moka-rs/moka/pull/16/
 [gh-pull-0012]: https://github.com/moka-rs/moka/pull/12/
-=======
-[gh-pull-0016]: https://github.com/moka-rs/moka/pull/16/
->>>>>>> 31751377
 [gh-pull-0011]: https://github.com/moka-rs/moka/pull/11/
 [gh-pull-0009]: https://github.com/moka-rs/moka/pull/9/
 [gh-pull-0007]: https://github.com/moka-rs/moka/pull/7/